--- conflicted
+++ resolved
@@ -1,7 +1,3 @@
 {
-<<<<<<< HEAD
-"publicVersion": "2.1.0"
-=======
-"publicVersion": "2.0.2"
->>>>>>> befc7efa
+"publicVersion": "2.0.3"
 }